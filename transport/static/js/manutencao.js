/**
 * manutencao.js
 * Functions for the maintenance panel and forms
 */

// Global variables for pagination
let currentPage = 1;
let pageSize = 10;
let totalItems = 0;
let manutencoesList = [];

// Current item being edited
let currentEditId = null;
// Map of plates to vehicle IDs for form submission
let veiculoIdMap = {};

/**
 * Initializes the maintenance panel when page loads
 */
document.addEventListener('DOMContentLoaded', function() {
    // Set default date range (last 90 days)
    setDefaultDateRange();
    
    // Load initial data
    loadManutencoesData();
    
    // Load vehicles for dropdowns
    loadVeiculos();
    
    // Set up event listeners
    setupEventListeners();
    
    // Update dashboard charts if on dashboard page
    if (document.getElementById('statusChart')) {
        loadDashboardData();
    }
});

/**
 * Sets up all event listeners for the maintenance panel
 */
function setupEventListeners() {
    // Filter button event listener
    const filterBtn = document.querySelector('#filterForm button[type="button"]:first-of-type');
    if (filterBtn) {
        filterBtn.addEventListener('click', function() {
            currentPage = 1; // Reset to first page when applying filters
            loadManutencoesData();
        });
    }
    
    // Reset filters button
    const resetBtn = document.querySelector('#filterForm button[title="Reset filters"]');
    if (resetBtn) {
        resetBtn.addEventListener('click', function() {
            resetFilters();
        });
    }
    
    // New maintenance button - updated selector
    const newBtn = document.querySelector('[data-bs-target="#addManutencaoModal"]');
    if (newBtn) {
        newBtn.addEventListener('click', function() {
            showManutencaoForm();
        });
    }
    
    // Form submission
    const form = document.getElementById('manutencaoForm');
    if (form) {
        form.addEventListener('submit', function(e) {
            e.preventDefault();
            salvarManutencao();
        });
    }
    
    // Save button click event
    const saveBtn = document.getElementById('saveManutencao');
    if (saveBtn) {
        saveBtn.addEventListener('click', function() {
            salvarManutencao();
        });
    }
    
    // Calculation of total value when component values change
    const valorPeca = document.getElementById('valor_peca');
    const valorMaoObra = document.getElementById('valor_mao_obra');
    
    if (valorPeca && valorMaoObra) {
        const calcTotal = () => {
            const peca = parseFloat(valorPeca.value) || 0;
            const maoObra = parseFloat(valorMaoObra.value) || 0;
            // Automatically update total (showing in a readonly field would be better)
            console.log('Total calculado:', peca + maoObra);
        };
        
        valorPeca.addEventListener('input', calcTotal);
        valorMaoObra.addEventListener('input', calcTotal);
    }
    
    // Vehicle dropdown change (auto-update details)
    const veiculoSelect = document.getElementById('veiculo');
    if (veiculoSelect) {
        veiculoSelect.addEventListener('change', function() {
            const veiculoId = this.value;
            if (veiculoId && !isNaN(veiculoId)) {
                updateVeiculoDetails(veiculoId);
            } else if (veiculoId) {
                // It's probably a plate, show basic info
                showPlateInfo(veiculoId);
            }
        });
    }
    
    // Modal close event (reset form)
    const manModal = document.getElementById('addManutencaoModal');
    if (manModal) {
        manModal.addEventListener('hidden.bs.modal', function() {
            resetForm();
            currentEditId = null;
        });
    }
    
    // Export CSV button
    const exportBtn = document.querySelector('.btn-sm.btn-light');
    if (exportBtn && exportBtn.textContent.includes('Exportar CSV')) {
        exportBtn.addEventListener('click', function() {
            exportarCSV();
        });
    }
}

/**
 * Sets default date range (last 90 days)
 */
function setDefaultDateRange() {
    const today = new Date();
    const ninetyDaysAgo = new Date();
    ninetyDaysAgo.setDate(today.getDate() - 90);
    
    // Format dates for input fields (YYYY-MM-DD)
    const dataInicioInput = document.getElementById('data_inicio');
    const dataFimInput = document.getElementById('data_fim');
    
    if (dataInicioInput) {
        dataInicioInput.value = formatDateForInput(ninetyDaysAgo);
    }
    if (dataFimInput) {
        dataFimInput.value = formatDateForInput(today);
    }
}

/**
 * Formats date for input fields
 * @param {Date} date - Date object to format
 * @returns {string} - Formatted date string (YYYY-MM-DD)
 */
function formatDateForInput(date) {
    return date.toISOString().split('T')[0];
}

/**
 * Resets filters and loads data
 */
function resetFilters() {
    // Reset form
    const filterForm = document.getElementById('filterForm');
    if (filterForm) {
        filterForm.reset();
    }
    
    // Set default date range
    setDefaultDateRange();
    
    // Reset to first page
    currentPage = 1;
    
    // Load data with reset filters
    loadManutencoesData();
}

/**
 * Loads maintenance data from the API
 */
function loadManutencoesData() {
    // Show loading state
    showLoading();

    // Get filter values
    const dataInicio = document.getElementById('data_inicio')?.value;
    const dataFim = document.getElementById('data_fim')?.value;
    const placa = document.getElementById('placa')?.value;
    const status = document.getElementById('status')?.value;
    const searchText = document.getElementById('search_text')?.value;

    // Build API URL with query params
    let apiUrl = `/api/manutencoes/?page=${currentPage}&page_size=${pageSize}`;

    if (dataInicio) apiUrl += `&data_inicio=${dataInicio}`;
    if (dataFim) apiUrl += `&data_fim=${dataFim}`;
    if (placa) apiUrl += `&placa=${encodeURIComponent(placa)}`;
    if (status) apiUrl += `&status=${status}`;
    if (searchText) apiUrl += `&q=${encodeURIComponent(searchText)}`;

    Auth.fetchWithAuth(apiUrl)
        .then(response => {
            if (!response.ok) {
                throw new Error('Falha ao carregar lista de manutenções');
            }
            return response.json();
        })
        .then(data => {
            manutencoesList = data.results || [];
            totalItems = data.count || manutencoesList.length;

            renderManutencoesTable();
            updatePagination();
            hideLoading();
        })
        .catch(error => {
            console.error('Error loading maintenance data:', error);
            showNotification('Não foi possível carregar os dados das manutenções. Tente novamente.', 'error');

            const tbody = document.getElementById('manutencoes-list');
            if (tbody) {
                tbody.innerHTML = `
                <tr>
                    <td colspan="8" class="text-center text-danger">
                        <i class="fas fa-exclamation-circle me-2"></i>
                        Erro ao carregar dados. Tente novamente.
                    </td>
                </tr>`;
            }

            hideLoading();
        });
}

/**
 * Loads dashboard data from the API
 */
function loadDashboardData() {
    // Get filter values
    const dataInicio = document.getElementById('data_inicio')?.value;
    const dataFim = document.getElementById('data_fim')?.value;
    
    // Build API URL with query params
    let apiUrl = `/api/manutencao/painel/graficos/`;
    const params = [];
    
    if (dataInicio) params.push(`data_inicio=${dataInicio}`);
    if (dataFim) params.push(`data_fim=${dataFim}`);
    
    if (params.length > 0) {
        apiUrl += '?' + params.join('&');
    }
    
    // Fetch dashboard data
    Auth.fetchWithAuth(apiUrl)
        .then(response => {
            if (!response.ok) {
                throw new Error('Falha ao carregar dados do dashboard');
            }
            return response.json();
        })
        .then(data => {
            // Render dashboard charts
            const statusChart = document.getElementById('statusChart');
            const veiculoChart = document.getElementById('veiculoChart');
            
            if (statusChart) renderStatusChart(statusChart, data.por_status || []);
            if (veiculoChart) renderVeiculoChart(veiculoChart, data.por_veiculo || []);
            
            // Update indicator cards
            updateIndicadorCards(data);
        })
        .catch(error => {
            console.error('Error loading dashboard data:', error);
            showNotification('Não foi possível carregar os dados do dashboard. Tente novamente.', 'error');
        });
}

/**
 * Updates indicator cards with dashboard data
 * @param {Object} data - Dashboard data
 */
function updateIndicadorCards(data) {
    // Update total maintenance count
    const totalCard = document.getElementById('total-manutencoes');
    if (totalCard) {
        totalCard.textContent = formatNumber(data.total_manutencoes || 0);
    }
    
    // Update parts cost
    const pecasCard = document.getElementById('custo-pecas');
    if (pecasCard) {
        pecasCard.textContent = formatCurrency(data.total_pecas || 0);
    }
    
    // Update labor cost
    const maoObraCard = document.getElementById('custo-mao-obra');
    if (maoObraCard) {
        maoObraCard.textContent = formatCurrency(data.total_mao_obra || 0);
    }
    
    // Update total cost
    const totalValorCard = document.getElementById('custo-total');
    if (totalValorCard) {
        totalValorCard.textContent = formatCurrency(data.valor_total || 0);
    }
}

/**
 * Renders the status distribution chart
 * @param {Element} container - Chart container element
 * @param {Array} data - Status data
 */
function renderStatusChart(container, data) {
    if (!data || data.length === 0) {
        container.innerHTML = `
        <div class="alert alert-info m-3">
            <i class="fas fa-info-circle me-2"></i>
            Nenhum dado disponível para o período selecionado.
        </div>`;
        return;
    }
    
    // Prepare canvas element
    container.innerHTML = '<canvas></canvas>';
    const canvas = container.querySelector('canvas');
    const ctx = canvas.getContext('2d');
    
    // Process chart data
    const labels = [];
    const values = [];
    const colors = [];
    
    // Map status to colors
    const statusColors = {
        'PENDENTE': '#FFC107',
        'AGENDADO': '#17A2B8',
        'CONCLUIDO': '#28A745',
        'PAGO': '#28A745',
        'CANCELADO': '#DC3545'
    };
    
    data.forEach(item => {
        labels.push(item.status || 'Desconhecido');
        values.push(item.total || 0);
        colors.push(statusColors[item.status] || '#6C757D');
    });
    
    // Create chart
    new Chart(ctx, {
        type: 'pie',
        data: {
            labels: labels,
            datasets: [{
                data: values,
                backgroundColor: colors,
                borderWidth: 1
            }]
        },
        options: {
            responsive: true,
            maintainAspectRatio: false,
            plugins: {
                legend: {
                    position: 'bottom'
                },
                tooltip: {
                    callbacks: {
                        label: function(context) {
                            const value = context.raw;
                            const total = context.dataset.data.reduce((a, b) => a + b, 0);
                            const percentage = total > 0 ? Math.round((value / total) * 100) : 0;
                            return `${context.label}: ${value} (${percentage}%)`;
                        }
                    }
                }
            }
        }
    });
}

/**
 * Renders the maintenance by vehicle chart
 * @param {Element} container - Chart container element
 * @param {Array} data - Vehicle data
 */
function renderVeiculoChart(container, data) {
    if (!data || data.length === 0) {
        container.innerHTML = `
        <div class="alert alert-info m-3">
            <i class="fas fa-info-circle me-2"></i>
            Nenhum dado disponível para o período selecionado.
        </div>`;
        return;
    }
    
    // Process chart data (limit to top 8 for better visualization)
    const displayData = data.slice(0, 8);
    
    const labels = displayData.map(item => item.veiculo__placa || 'Desconhecido');
    const values = displayData.map(item => parseFloat(item.valor) || 0);
    
    // Prepare canvas element
    container.innerHTML = '<canvas></canvas>';
    const canvas = container.querySelector('canvas');
    const ctx = canvas.getContext('2d');
    
    // Create chart
    new Chart(ctx, {
        type: 'bar',
        data: {
            labels: labels,
            datasets: [{
                label: 'Valor Total (R$)',
                data: values,
                backgroundColor: '#4285F4',
                borderColor: '#3367D6',
                borderWidth: 1
            }]
        },
        options: {
            responsive: true,
            maintainAspectRatio: false,
            plugins: {
                legend: {
                    display: false
                },
                tooltip: {
                    callbacks: {
                        label: function(context) {
                            return `${formatCurrency(context.raw)}`;
                        }
                    }
                }
            },
            scales: {
                y: {
                    beginAtZero: true,
                    ticks: {
                        callback: function(value) {
                            return formatCurrency(value);
                        }
                    }
                }
            }
        }
    });
}

/**
 * Loads vehicles for dropdowns
 */
function loadVeiculos() {
    const veiculoSelect = document.getElementById('veiculo');
    const filtroPlaca = document.getElementById('placa');

    if (!veiculoSelect && !filtroPlaca) return;

    // Reset mapping
    veiculoIdMap = {};
    
    // Clear existing options first (keep the first empty option)
    if (veiculoSelect) {
        while (veiculoSelect.options.length > 1) {
            veiculoSelect.remove(1);
        }
    }
    if (filtroPlaca) {
        while (filtroPlaca.options.length > 1) {
            filtroPlaca.remove(1);
        }
    }
    
    console.log('Iniciando carregamento de placas...');
    showNotification('Carregando placas dos veículos...', 'info', 2000);
    
    // Primeira tentativa: API de veículos
    console.log('Tentando carregar veículos da API /api/veiculos/...');
    Auth.fetchWithAuth('/api/veiculos/')
        .then(response => {
            console.log('Veículos - Response status:', response.status);
            if (!response.ok) {
                throw new Error(`HTTP error! status: ${response.status}`);
            }
            return response.json();
        })
        .then(data => {
            console.log('Dados recebidos da API veículos:', data);
            const veiculos = data.results || data;
            
            if (!Array.isArray(veiculos) || veiculos.length === 0) {
                throw new Error('Nenhum veículo encontrado na API');
            }
            
            // Update form select
            if (veiculoSelect) {
                veiculos.forEach(veiculo => {
                    if (!veiculo.ativo && veiculo.ativo !== undefined) return; // Skip inactive vehicles

                    const option = document.createElement('option');
                    option.value = veiculo.id;
                    option.textContent = `${veiculo.placa} - ${veiculo.proprietario_nome || 'Próprio'}`;
                    veiculoSelect.appendChild(option);

                    // store mapping id<->placa
                    veiculoIdMap[veiculo.placa] = veiculo.id;
                });
            }
            
            // Update filter select with plates
            if (filtroPlaca) {
                veiculos.forEach(veiculo => {
                    if (veiculo.placa) {
                        const option = document.createElement('option');
                        option.value = veiculo.placa;
                        option.textContent = veiculo.placa;
                        filtroPlaca.appendChild(option);

                        // store mapping for quick lookup
                        veiculoIdMap[veiculo.placa] = veiculo.id;
                    }
                });
            }
            
            console.log(`${veiculos.length} veículos carregados com sucesso`);
            showNotification(`${veiculos.length} veículos carregados com sucesso`, 'success', 2000);
        })
        .catch(error => {
            console.error('Erro ao carregar veículos da API:', error);
            console.log('Tentando carregar placas de MDF-es como fallback...');
            showNotification('API de veículos indisponível. Carregando placas dos MDF-es...', 'warning', 3000);
            
            // Fallback para MDF-es
            loadPlacasFromMDFe()
                .then(plates => {
                    console.log('Placas carregadas dos MDF-es:', plates.length);
                })
                .catch(error => {
                    console.error('Erro nos MDF-es, tentando CT-es:', error);
                    loadPlacasFromCTe();
                });
        });
}

/**
 * Load vehicle plates from MDFe documents as fallback (IMPROVED VERSION)
 */
function loadPlacasFromMDFe() {
    return new Promise((resolve, reject) => {
        const veiculoSelect = document.getElementById('veiculo');
        const filtroPlaca = document.getElementById('placa');
        
        console.log('Carregando placas dos MDF-es...');
        
        // Função para carregar todas as páginas de MDF-es
        async function carregarTodasAsPlacas() {
            const platesSet = new Set();
            let page = 1;
            let totalLoaded = 0;
            let hasMore = true;
            const pageSize = 100;
            let totalPages = null;
            const maxPages = 50;

            while (hasMore) {
                try {
                    console.log(`Carregando página ${page} dos MDF-es...`);
                    showNotification(`Processando página ${page} dos MDF-es...`, 'info', 1000);

                    const response = await Auth.fetchWithAuth(`/api/mdfes/?page=${page}&page_size=${pageSize}`);
                    
                    if (!response.ok) {
                        throw new Error(`HTTP error! status: ${response.status}`);
                    }
                    
                    const data = await response.json();
                    console.log(`Página ${page} - Count: ${data.count}, Results: ${data.results ? data.results.length : 0}`);

                    if (totalPages === null && data.count) {
                        totalPages = Math.ceil(data.count / pageSize);
                    }
                    
                    const mdfes = data.results || data;
                    
                    if (Array.isArray(mdfes)) {
                        mdfes.forEach(mdfe => {
                            if (mdfe.placa_tracao) {
                                platesSet.add(mdfe.placa_tracao);
                                totalLoaded++;
                            }
                        });
                    }
                    
                    // Verifica se há próxima página
                    hasMore = data.next !== null && data.next !== undefined;
                    page++;

                    // Limite de segurança para evitar chamadas infinitas
                    if ((totalPages !== null && page > totalPages) || page > maxPages) {
                        hasMore = false;
                    }
                    
                    // Se não há mais dados, pare
                    if (!mdfes || mdfes.length === 0) {
                        hasMore = false;
                    }
                } catch (error) {
                    console.error(`Erro na página ${page}:`, error);
                    hasMore = false;
                }
            }
            
            return {
                plates: Array.from(platesSet).sort(),
                totalProcessed: totalLoaded,
                pagesLoaded: page - 1
            };
        }
        
        // Executar o carregamento
        carregarTodasAsPlacas()
            .then(result => {
                const { plates, totalProcessed, pagesLoaded } = result;
                console.log(`Placas extraídas dos MDF-es: ${plates.length} únicas de ${totalProcessed} registros em ${pagesLoaded} páginas`);
                
                // Update vehicle select with plates
                if (veiculoSelect && plates.length > 0) {
                    plates.forEach(placa => {
                        const option = document.createElement('option');
                        option.value = placa;
                        option.textContent = `${placa} - (Via MDF-e)`;
                        veiculoSelect.appendChild(option);

                        // store mapping with undefined ID so salvarManutencao can handle
                        if (!(placa in veiculoIdMap)) {
                            veiculoIdMap[placa] = null;
                        }
                    });
                }
                
                // Update filter select with plates
                if (filtroPlaca && plates.length > 0) {
                    plates.forEach(placa => {
                        const option = document.createElement('option');
                        option.value = placa;
                        option.textContent = placa;
                        filtroPlaca.appendChild(option);

                        if (!(placa in veiculoIdMap)) {
                            veiculoIdMap[placa] = null;
                        }
                    });
                }
                
                if (plates.length > 0) {
                    showNotification(`${plates.length} placas únicas carregadas dos MDF-es (${totalProcessed} registros processados)`, 'success', 4000);
                    resolve(plates);
                } else {
                    showNotification('Nenhuma placa encontrada nos MDF-es', 'warning', 3000);
                    reject(new Error('Nenhuma placa encontrada'));
                }
            })
            .catch(error => {
                console.error('Erro ao carregar placas dos MDF-es:', error);
                showNotification('Erro ao carregar placas dos MDF-es', 'error');
                reject(error);
            });
    });
}

/**
 * Alternative method to load vehicles - try CT-e documents
 */
function loadPlacasFromCTe() {
    const veiculoSelect = document.getElementById('veiculo');
    const filtroPlaca = document.getElementById('placa');
    
    console.log('Tentando carregar placas dos CT-es...');
    showNotification('Tentando carregar placas dos CT-es...', 'info', 2000);
    
    // Função para carregar várias páginas de CT-es
    async function carregarPlacasCTe() {
        const platesSet = new Set();
        let page = 1;
        let hasMore = true;
        let totalProcessed = 0;
        const pageSize = 100;
        let totalPages = null;
        const maxPages = 50;

        while (hasMore) {
            try {
                console.log(`Carregando página ${page} dos CT-es...`);
                const response = await Auth.fetchWithAuth(`/api/ctes/?page=${page}&page_size=${pageSize}`);
                
                if (!response.ok) {
                    throw new Error(`HTTP error! status: ${response.status}`);
                }
                
                const data = await response.json();
                const ctes = data.results || data;

                if (totalPages === null && data.count) {
                    totalPages = Math.ceil(data.count / pageSize);
                }
                
                if (Array.isArray(ctes)) {
                    ctes.forEach(cte => {
                        totalProcessed++;
                        // Try different possible field names for plates in CT-e
                        if (cte.placa) platesSet.add(cte.placa);
                        if (cte.veiculo_placa) platesSet.add(cte.veiculo_placa);
                        // Check in modal_rodoviario if available
                        if (cte.modal_rodoviario && cte.modal_rodoviario.veiculos) {
                            cte.modal_rodoviario.veiculos.forEach(veiculo => {
                                if (veiculo.placa) platesSet.add(veiculo.placa);
                            });
                        }
                    });
                }
                
                hasMore = data.next !== null;
                page++;

                if ((totalPages !== null && page > totalPages) || page > maxPages) {
                    hasMore = false;
                }
            } catch (error) {
                console.error(`Erro na página ${page} dos CT-es:`, error);
                hasMore = false;
            }
        }
        
        return {
            plates: Array.from(platesSet).sort(),
            totalProcessed: totalProcessed
        };
    }
    
    carregarPlacasCTe()
        .then(result => {
            const { plates, totalProcessed } = result;
            console.log('Placas extraídas dos CT-es:', plates);
            
            if (plates.length > 0) {
                // Update vehicle select
            if (veiculoSelect) {
                plates.forEach(placa => {
                    const option = document.createElement('option');
                    option.value = placa;
                    option.textContent = `${placa} - (Via CT-e)`;
                    veiculoSelect.appendChild(option);

                    if (!(placa in veiculoIdMap)) {
                        veiculoIdMap[placa] = null;
                    }
                });
            }
                
                // Update filter select
            if (filtroPlaca) {
                plates.forEach(placa => {
                    const option = document.createElement('option');
                    option.value = placa;
                    option.textContent = placa;
                    filtroPlaca.appendChild(option);

                    if (!(placa in veiculoIdMap)) {
                        veiculoIdMap[placa] = null;
                    }
                });
            }
                
                showNotification(`${plates.length} placas carregadas dos CT-es (${totalProcessed} registros processados)`, 'success', 4000);
            } else {
                showNotification('Nenhuma placa encontrada em nenhuma fonte. Verifique se há dados cadastrados.', 'warning');
            }
        })
        .catch(error => {
            console.error('Erro ao carregar placas dos CT-es:', error);
            showNotification('Não foi possível carregar placas de nenhuma fonte disponível.', 'error');
        });
}

/**
 * Updates vehicle details when a vehicle is selected
 * @param {string} veiculoId - Vehicle ID
 */
function updateVeiculoDetails(veiculoId) {
    Auth.fetchWithAuth(`/api/veiculos/${veiculoId}/`)
        .then(response => {
            if (!response.ok) {
                throw new Error('Falha ao carregar detalhes do veículo');
            }
            return response.json();
        })
        .then(veiculo => {
            // Display vehicle info (create an info div if it doesn't exist)
            let veiculoInfo = document.getElementById('veiculo_info');
            if (!veiculoInfo) {
                // Create info div after the vehicle select
                veiculoInfo = document.createElement('div');
                veiculoInfo.id = 'veiculo_info';
                veiculoInfo.className = 'mt-2';
                document.getElementById('veiculo').parentNode.appendChild(veiculoInfo);
            }
            
            if (veiculoInfo) {
                veiculoInfo.innerHTML = `
                <div class="alert alert-info">
                    <strong>Placa:</strong> ${veiculo.placa} | 
                    <strong>Proprietário:</strong> ${veiculo.proprietario_nome || 'Próprio'} | 
                    <strong>RENAVAM:</strong> ${veiculo.renavam || 'N/A'}
                </div>`;
            }
        })
        .catch(error => {
            console.error('Error loading vehicle details:', error);
            showNotification('Não foi possível carregar os detalhes do veículo.', 'warning');
        });
}

/**
 * Shows basic info for a plate (when using fallback data)
 * @param {string} placa - Vehicle plate
 */
function showPlateInfo(placa) {
    let veiculoInfo = document.getElementById('veiculo_info');
    if (!veiculoInfo) {
        // Create info div after the vehicle select
        veiculoInfo = document.createElement('div');
        veiculoInfo.id = 'veiculo_info';
        veiculoInfo.className = 'mt-2';
        document.getElementById('veiculo').parentNode.appendChild(veiculoInfo);
    }
    
    if (veiculoInfo) {
        veiculoInfo.innerHTML = `
        <div class="alert alert-warning">
            <strong>Placa:</strong> ${placa} | 
            <small>Dados obtidos de documentos MDF-e/CT-e. Informações do proprietário não disponíveis.</small>
        </div>`;
    }
}

/**
 * Shows loading state
 */
function showLoading() {
    // Display loading message in table
    const tbody = document.getElementById('manutencoes-list');
    if (tbody) {
        tbody.innerHTML = `
        <tr>
            <td colspan="8" class="text-center">
                <div class="spinner-border text-primary" role="status">
                    <span class="visually-hidden">Carregando...</span>
                </div>
                <div class="mt-2">Carregando dados...</div>
            </td>
        </tr>`;
    }
    
    // Disable filter buttons during loading
    const buttons = document.querySelectorAll('#filterForm button');
    buttons.forEach(button => {
        button.disabled = true;
    });
}

/**
 * Hides loading state
 */
function hideLoading() {
    // Re-enable filter buttons
    const buttons = document.querySelectorAll('#filterForm button');
    buttons.forEach(button => {
        button.disabled = false;
    });
}

/**
 * Renders the maintenance table with current data
 */
function renderManutencoesTable() {
    const tbody = document.getElementById('manutencoes-list');
    if (!tbody) return;
    
    if (manutencoesList.length === 0) {
        tbody.innerHTML = `
        <tr>
            <td colspan="8" class="text-center">
                Nenhuma manutenção encontrada para os filtros selecionados.
            </td>
        </tr>`;
        return;
    }
    
    let html = '';
    
    manutencoesList.forEach(manutencao => {
        // Format values
        const dataServico = formatDate(manutencao.data_servico);
        const valorTotal = formatCurrency(manutencao.valor_total);
        const statusHTML = getStatusHTML(manutencao.status);
        
        html += `
        <tr>
            <td>${manutencao.veiculo_placa || '--'}</td>
            <td>${dataServico}</td>
            <td>${truncateText(manutencao.servico_realizado, 30) || '--'}</td>
            <td>${truncateText(manutencao.oficina, 20) || '--'}</td>
            <td>${manutencao.quilometragem || '--'}</td>
            <td>${valorTotal}</td>
            <td>${statusHTML}</td>
            <td>
                <div class="btn-group btn-group-sm">
                    <button type="button" class="btn btn-outline-primary" onclick="editarManutencao('${manutencao.id}')" title="Editar">
                        <i class="fas fa-edit"></i>
                    </button>
                    <button type="button" class="btn btn-outline-info" onclick="visualizarManutencao('${manutencao.id}')" title="Visualizar">
                        <i class="fas fa-eye"></i>
                    </button>
                    <button type="button" class="btn btn-outline-danger" onclick="excluirManutencao('${manutencao.id}')" title="Excluir">
                        <i class="fas fa-trash"></i>
                    </button>
                </div>
            </td>
        </tr>
        `;
    });
    
    tbody.innerHTML = html;
}

/**
 * Updates pagination controls
 */
function updatePagination() {
    const paginationElement = document.getElementById('pagination');
    if (!paginationElement) return;
    
    const totalPages = Math.ceil(totalItems / pageSize);
    
    if (totalPages <= 1) {
        paginationElement.innerHTML = '';
        return;
    }
    
    let html = `
    <li class="page-item${currentPage === 1 ? ' disabled' : ''}">
        <a class="page-link" href="#" data-page="${currentPage - 1}" aria-label="Anterior">
            <span aria-hidden="true">&laquo;</span>
        </a>
    </li>
    `;
    
    // Determine page range
    const startPage = Math.max(1, currentPage - 2);
    const endPage = Math.min(totalPages, startPage + 4);
    
    for (let i = startPage; i <= endPage; i++) {
        html += `
        <li class="page-item${i === currentPage ? ' active' : ''}">
            <a class="page-link" href="#" data-page="${i}">${i}</a>
        </li>
        `;
    }
    
    html += `
    <li class="page-item${currentPage === totalPages ? ' disabled' : ''}">
        <a class="page-link" href="#" data-page="${currentPage + 1}" aria-label="Próximo">
            <span aria-hidden="true">&raquo;</span>
        </a>
    </li>
    `;
    
    paginationElement.innerHTML = html;
    
    // Add click event listeners
    const pageLinks = paginationElement.querySelectorAll('.page-link');
    pageLinks.forEach(link => {
        link.addEventListener('click', function(e) {
            e.preventDefault();
            const page = parseInt(this.getAttribute('data-page'));
            if (page >= 1 && page <= totalPages) {
                currentPage = page;
                loadManutencoesData();
                
                // Scroll to top of table
                document.querySelector('.table-responsive').scrollIntoView({
                    behavior: 'smooth'
                });
            }
        });
    });
}

/**
 * Shows the maintenance form modal for new record
 */
function showManutencaoForm() {
    // Reset form for new record
    resetForm();
    currentEditId = null;
    
    // Update modal title
    const modalTitle = document.getElementById('addManutencaoModalLabel');
    if (modalTitle) {
        modalTitle.textContent = 'Nova Manutenção';
    }
    
    // Set current date as default
    const today = new Date();
    const dataServicoInput = document.getElementById('data_servico');
    if (dataServicoInput) {
        dataServicoInput.value = formatDateForInput(today);
    }
    
    // Show modal
    const modal = new bootstrap.Modal(document.getElementById('addManutencaoModal'));
    modal.show();
}

/**
 * Edits an existing maintenance record
 * @param {string} id - Maintenance ID
 */
function editarManutencao(id) {
    // Set current edit ID
    currentEditId = id;
    
    // Update modal title
    const modalTitle = document.getElementById('addManutencaoModalLabel');
    if (modalTitle) {
        modalTitle.textContent = 'Editar Manutenção';
    }
    
    const form = document.getElementById('manutencaoForm');
    form.classList.add('loading');

    const modal = new bootstrap.Modal(document.getElementById('addManutencaoModal'));
    modal.show();

    Auth.fetchWithAuth(`/api/manutencoes/${id}/`)
        .then(response => {
            if (!response.ok) {
                throw new Error('Falha ao carregar dados da manutenção');
            }
            return response.json();
        })
        .then(data => {
            document.getElementById('veiculo').value = data.veiculo || '';
            if (data.veiculo) updateVeiculoDetails(data.veiculo);
            document.getElementById('servico_realizado').value = data.servico_realizado || '';
<<<<<<< HEAD
            document.getElementById('data_servico').value = data.data_servico || '';
=======
 codex/atualizar-funcionalidades-de-manutencao-js-74p72f
            document.getElementById('data_servico').value = formatDateForInput(new Date(data.data_servico)) || '';

            document.getElementById('data_servico').value = data.data_servico || '';
          main
>>>>>>> 71c5d33c
            document.getElementById('quilometragem').value = data.quilometragem || '';
            document.getElementById('oficina').value = data.oficina || '';
            document.getElementById('peca_utilizada').value = data.peca_utilizada || '';
            document.getElementById('valor_peca').value = data.valor_peca || 0;
            document.getElementById('valor_mao_obra').value = data.valor_mao_obra || 0;
            document.getElementById('status_manutencao').value = data.status || 'PENDENTE';
            document.getElementById('observacoes').value = data.observacoes || '';
            document.getElementById('nota_fiscal').value = data.nota_fiscal || '';
        })
        .catch(error => {
            console.error('Error loading maintenance:', error);
            showNotification('Não foi possível carregar os dados da manutenção.', 'error');
            bootstrap.Modal.getInstance(document.getElementById('addManutencaoModal')).hide();
        })
        .finally(() => {
            form.classList.remove('loading');
        });
}

/**
 * Displays a read-only view of a maintenance record
 * @param {string} id - Maintenance ID
 */
function visualizarManutencao(id) {
    const modal = document.getElementById('detailModal');
    const modalTitle = document.getElementById('detailModalLabel');
    const modalBody = document.getElementById('detailContent');
    const editBtn = document.getElementById('editManutencao');

    if (!modal || !modalTitle || !modalBody || !editBtn) return;

    modalTitle.textContent = 'Detalhes da Manutenção';
    editBtn.onclick = () => editarManutencao(id);
    modalBody.innerHTML = `<div class="d-flex justify-content-center"><div class="spinner-border text-success" role="status"><span class="visually-hidden">Carregando...</span></div></div>`;

    const modalInstance = bootstrap.Modal.getInstance(modal) || new bootstrap.Modal(modal);
    modalInstance.show();

    Auth.fetchWithAuth(`/api/manutencoes/${id}/`)
        .then(response => {
            if (!response.ok) {
                throw new Error('Falha ao carregar detalhes');
            }
            return response.json();
        })
        .then(manutencao => {
            modalBody.innerHTML = `
                <div class="row">
                    <div class="col-md-6">
                        <p><strong>Veículo:</strong> ${manutencao.veiculo_placa || '--'}</p>
                        <p><strong>Serviço Realizado:</strong> ${manutencao.servico_realizado || '--'}</p>
                        <p><strong>Data do Serviço:</strong> ${formatDate(manutencao.data_servico)}</p>
                        <p><strong>KM:</strong> ${formatNumber(manutencao.quilometragem) || '--'}</p>
                    </div>
                    <div class="col-md-6">
                        <p><strong>Oficina:</strong> ${manutencao.oficina || '--'}</p>
                        <p><strong>Valor Peças:</strong> ${formatCurrency(manutencao.valor_peca)}</p>
                        <p><strong>Valor M. Obra:</strong> ${formatCurrency(manutencao.valor_mao_obra)}</p>
                        <p><strong>Valor Total:</strong> ${formatCurrency(manutencao.valor_total)}</p>
                        <p><strong>Status:</strong> ${getStatusHTML(manutencao.status)}</p>
                    </div>
                </div>
                <div class="mt-3">
                    <h6>Observações:</h6>
                    <p class="text-muted">${manutencao.observacoes || 'Nenhuma.'}</p>
                </div>`;
        })
        .catch(error => {
            console.error('Error loading maintenance details:', error);
            modalBody.innerHTML = '<div class="alert alert-danger">Erro ao carregar dados.</div>';
        });
}

/**
 * Saves maintenance data (create or update)
 */
function salvarManutencao() {
    // Get form data
    const form = document.getElementById('manutencaoForm');
    
    // Validate form
    if (!form.checkValidity()) {
        form.reportValidity();
        return;
    }
    
    // Disable save button
    const saveBtn = document.getElementById('saveManutencao');
    saveBtn.disabled = true;
    saveBtn.innerHTML = '<span class="spinner-border spinner-border-sm" role="status" aria-hidden="true"></span> Salvando...';
    
    // Get vehicle value and resolve ID if plate selected
    const veiculoValue = document.getElementById('veiculo').value;
    let veiculoId = veiculoValue;
    if (veiculoValue && isNaN(parseInt(veiculoValue))) {
        veiculoId = veiculoIdMap[veiculoValue];
<<<<<<< HEAD
    }

    if (!veiculoId) {
        showNotification('Veículo selecionado não está cadastrado.', 'warning');
        saveBtn.disabled = false;
        saveBtn.innerHTML = '<i class="fas fa-save me-2"></i>Salvar';
        return;
=======
 codex/atualizar-funcionalidades-de-manutencao-js-74p72f
        if (!veiculoId) {
            showNotification('Veículo selecionado inválido.', 'error');
            saveBtn.disabled = false;
            saveBtn.innerHTML = '<i class="fas fa-save me-2"></i>Salvar';
            return;
        }

 main
>>>>>>> 71c5d33c
    }

    const formData = {
        veiculo: veiculoId,
        servico_realizado: document.getElementById('servico_realizado').value,
        data_servico: document.getElementById('data_servico').value,
        quilometragem: document.getElementById('quilometragem').value,
        oficina: document.getElementById('oficina').value,
        peca_utilizada: document.getElementById('peca_utilizada').value,
        valor_peca: parseFloat(document.getElementById('valor_peca').value) || 0,
        valor_mao_obra: parseFloat(document.getElementById('valor_mao_obra').value) || 0,
        status: document.getElementById('status_manutencao').value,
        observacoes: document.getElementById('observacoes').value,
        nota_fiscal: document.getElementById('nota_fiscal').value
    };

    const endpoint = currentEditId ? `/api/manutencoes/${currentEditId}/` : '/api/manutencoes/';
    const method = currentEditId ? 'PATCH' : 'POST';

    Auth.fetchWithAuth(endpoint, {
        method: method,
        headers: { 'Content-Type': 'application/json' },
        body: JSON.stringify(formData)
    })
    .then(response => {
        if (!response.ok) {
            return response.json().then(data => {
                const errorMessages = Object.values(data).flat().join(' ');
                throw new Error(errorMessages || 'Erro ao salvar manutenção');
            });
        }
        return response.json();
    })
    .then(() => {
        showNotification(currentEditId ? 'Manutenção atualizada com sucesso!' : 'Manutenção criada com sucesso!', 'success');
        bootstrap.Modal.getInstance(document.getElementById('addManutencaoModal')).hide();
        loadManutencoesData();
    })
    .catch(error => {
        console.error('Error saving maintenance:', error);
        showNotification(`Erro ao salvar manutenção: ${error.message}`, 'error');
    })
    .finally(() => {
        saveBtn.disabled = false;
        saveBtn.innerHTML = '<i class="fas fa-save me-2"></i>Salvar';
    });
}

/**
 * Deletes a maintenance record
 * @param {string} id - Maintenance ID
 */
function excluirManutencao(id) {
    // Show confirmation dialog
    if (!confirm('Tem certeza que deseja excluir esta manutenção?')) {
        return;
    }

    Auth.fetchWithAuth(`/api/manutencoes/${id}/`, { method: 'DELETE' })
        .then(response => {
            if (response.status === 204) {
                showNotification('Manutenção excluída com sucesso!', 'success');
                loadManutencoesData();
            } else {
                return response.json().then(data => {
                    const msg = data.detail || 'Erro ao excluir manutenção';
                    throw new Error(msg);
                });
            }
        })
        .catch(error => {
            console.error('Error deleting maintenance:', error);
            showNotification(`Erro ao excluir manutenção: ${error.message}`, 'error');
        });
}

/**
 * Exports maintenance table to CSV
 */
function exportarCSV() {
    // Since we don't have the proper API, we'll export the current table data
    showNotification('Exportando dados visíveis na tabela...', 'info');
    
    // Use the existing table data
    if (manutencoesList.length === 0) {
        showNotification('Nenhum dado disponível para exportar', 'warning');
        return;
    }
    
    // Create CSV content
    const headers = [
        'Placa',
        'Data',
        'Serviço',
        'Oficina',
        'KM',
        'Valor Peça',
        'Valor Mão de Obra',
        'Valor Total',
        'Status',
        'Observações'
    ];
    
    let csvContent = headers.join(',') + '\n';
    
    manutencoesList.forEach(manutencao => {
        const row = [
            manutencao.veiculo_placa || '',
            formatDate(manutencao.data_servico),
            `"${manutencao.servico_realizado || ''}"`,
            `"${manutencao.oficina || ''}"`,
            manutencao.quilometragem || '',
            manutencao.valor_peca || 0,
            manutencao.valor_mao_obra || 0,
            manutencao.valor_total || 0,
            manutencao.status || '',
            `"${manutencao.observacoes || ''}"`
        ];
        csvContent += row.join(',') + '\n';
    });
    
    // Download CSV
    const blob = new Blob([csvContent], { type: 'text/csv;charset=utf-8;' });
    const link = document.createElement('a');
    
    if (link.download !== undefined) {
        const url = URL.createObjectURL(blob);
        link.setAttribute('href', url);
        link.setAttribute('download', `manutencoes_${new Date().toISOString().slice(0, 10)}.csv`);
        link.style.visibility = 'hidden';
        document.body.appendChild(link);
        link.click();
        document.body.removeChild(link);
        
        showNotification('Arquivo CSV baixado com sucesso!', 'success');
    } else {
        showNotification('Erro ao gerar arquivo CSV', 'error');
    }
}

/**
 * Resets the form
 */
function resetForm() {
    const form = document.getElementById('manutencaoForm');
    if (!form) return;
    
    form.reset();
    
    // Clear vehicle info
    const veiculoInfo = document.getElementById('veiculo_info');
    if (veiculoInfo) {
        veiculoInfo.innerHTML = '';
    }
}

/**
 * Gets status HTML badge
 * @param {string} status - Status code
 * @returns {string} - HTML for status badge
 */
function getStatusHTML(status) {
    if (!status) return '<span class="badge bg-secondary">--</span>';
    
    const statusMap = {
        'PENDENTE': '<span class="badge bg-warning text-dark">Pendente</span>',
        'AGENDADO': '<span class="badge bg-info">Agendado</span>',
        'CONCLUIDO': '<span class="badge bg-success">Concluído</span>',
        'PAGO': '<span class="badge bg-success">Pago</span>',
        'CANCELADO': '<span class="badge bg-danger">Cancelado</span>'
    };
    
    return statusMap[status] || `<span class="badge bg-secondary">${status}</span>`;
}

/**
 * Formats currency value
 * @param {number} value - Value to format
 * @returns {string} - Formatted currency string
 */
function formatCurrency(value) {
    return new Intl.NumberFormat('pt-BR', {
        style: 'currency',
        currency: 'BRL'
    }).format(value || 0);
}

/**
 * Formats number with thousands separator
 * @param {number} value - Value to format
 * @returns {string} - Formatted number
 */
function formatNumber(value) {
    return new Intl.NumberFormat('pt-BR').format(value || 0);
}

/**
 * Format date
 * @param {string|Date} date - Date to format
 * @returns {string} - Formatted date
 */
function formatDate(date) {
    if (!date) return '--';
    
    try {
        return new Date(date).toLocaleDateString('pt-BR');
    } catch (e) {
        return '--';
    }
}

/**
 * Truncates text with ellipsis
 * @param {string} text - Text to truncate
 * @param {number} maxLength - Maximum length
 * @returns {string} - Truncated text
 */
function truncateText(text, maxLength) {
    if (!text) return '--';
    return text.length > maxLength ? text.substring(0, maxLength) + '...' : text;
}

/**
 * Show notification toast
 * @param {string} message - Message to display
 * @param {string} type - Notification type (success, error, warning, info)
 * @param {number} duration - Duration in milliseconds
 */
function showNotification(message, type = 'success', duration = 5000) {
    // Define type colors
    const typeClasses = {
        success: 'bg-success text-white',
        error: 'bg-danger text-white',
        warning: 'bg-warning text-dark',
        info: 'bg-info text-dark'
    };
    
    // Get or create toast container
    let toastContainer = document.querySelector('.toast-container');
    
    if (!toastContainer) {
        toastContainer = document.createElement('div');
        toastContainer.className = 'toast-container position-fixed bottom-0 end-0 p-3';
        toastContainer.style.zIndex = '1080';
        document.body.appendChild(toastContainer);
    }
    
    // Create toast element
    const toastID = 'toast-' + Date.now();
    const toastHTML = `
    <div id="${toastID}" class="toast ${typeClasses[type] || typeClasses.info}" role="alert" aria-live="assertive" aria-atomic="true">
        <div class="d-flex">
            <div class="toast-body">
                ${message}
            </div>
            <button type="button" class="btn-close ${type === 'success' || type === 'error' ? 'btn-close-white' : ''} me-2 m-auto" data-bs-dismiss="toast" aria-label="Close"></button>
        </div>
    </div>
    `;
    
    // Add toast to container
    toastContainer.insertAdjacentHTML('beforeend', toastHTML);
    
    // Initialize and show toast
    const toastElement = document.getElementById(toastID);
    const toast = new bootstrap.Toast(toastElement, {
        delay: duration
    });
    
    toast.show();
    
    // Remove toast element when hidden
    toastElement.addEventListener('hidden.bs.toast', function() {
        this.remove();
        
        // Remove container if empty
        if (toastContainer.children.length === 0) {
            toastContainer.remove();
        }
    });
}<|MERGE_RESOLUTION|>--- conflicted
+++ resolved
@@ -1057,15 +1057,12 @@
             document.getElementById('veiculo').value = data.veiculo || '';
             if (data.veiculo) updateVeiculoDetails(data.veiculo);
             document.getElementById('servico_realizado').value = data.servico_realizado || '';
-<<<<<<< HEAD
             document.getElementById('data_servico').value = data.data_servico || '';
-=======
- codex/atualizar-funcionalidades-de-manutencao-js-74p72f
+
             document.getElementById('data_servico').value = formatDateForInput(new Date(data.data_servico)) || '';
 
             document.getElementById('data_servico').value = data.data_servico || '';
           main
->>>>>>> 71c5d33c
             document.getElementById('quilometragem').value = data.quilometragem || '';
             document.getElementById('oficina').value = data.oficina || '';
             document.getElementById('peca_utilizada').value = data.peca_utilizada || '';
@@ -1162,7 +1159,6 @@
     let veiculoId = veiculoValue;
     if (veiculoValue && isNaN(parseInt(veiculoValue))) {
         veiculoId = veiculoIdMap[veiculoValue];
-<<<<<<< HEAD
     }
 
     if (!veiculoId) {
@@ -1170,8 +1166,6 @@
         saveBtn.disabled = false;
         saveBtn.innerHTML = '<i class="fas fa-save me-2"></i>Salvar';
         return;
-=======
- codex/atualizar-funcionalidades-de-manutencao-js-74p72f
         if (!veiculoId) {
             showNotification('Veículo selecionado inválido.', 'error');
             saveBtn.disabled = false;
@@ -1180,7 +1174,7 @@
         }
 
  main
->>>>>>> 71c5d33c
+
     }
 
     const formData = {
