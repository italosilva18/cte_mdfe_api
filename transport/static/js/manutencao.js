/**
 * manutencao.js
 * Functions for the maintenance panel and forms
 */

// Global variables for pagination
let currentPage = 1;
let pageSize = 10;
let totalItems = 0;
let manutencoesList = [];

// Current item being edited
let currentEditId = null;
// Map of plates to vehicle IDs for form submission
let veiculoIdMap = {};

/**
 * Initializes the maintenance panel when page loads
 */
document.addEventListener('DOMContentLoaded', function() {
    // Set default date range (last 90 days)
    setDefaultDateRange();
    
    // Load initial data
    loadManutencoesData();
    
    // Load vehicles for dropdowns
    loadVeiculos();
    
    // Set up event listeners
    setupEventListeners();
    
    // Update dashboard charts if on dashboard page
    if (document.getElementById('statusChart')) {
        loadDashboardData();
    }
});

/**
 * Sets up all event listeners for the maintenance panel
 */
function setupEventListeners() {
    // Filter button event listener
    const filterBtn = document.querySelector('#filterForm button[type="button"]:first-of-type');
    if (filterBtn) {
        filterBtn.addEventListener('click', function() {
            currentPage = 1; // Reset to first page when applying filters
            loadManutencoesData();
        });
    }
    
    // Reset filters button
    const resetBtn = document.querySelector('#filterForm button[title="Reset filters"]');
    if (resetBtn) {
        resetBtn.addEventListener('click', function() {
            resetFilters();
        });
    }
    
    // New maintenance button - updated selector
    const newBtn = document.querySelector('[data-bs-target="#addManutencaoModal"]');
    if (newBtn) {
        newBtn.addEventListener('click', function() {
            showManutencaoForm();
        });
    }
    
    // Form submission
    const form = document.getElementById('manutencaoForm');
    if (form) {
        form.addEventListener('submit', function(e) {
            e.preventDefault();
            salvarManutencao();
        });
    }
    
    // Save button click event
    const saveBtn = document.getElementById('saveManutencao');
    if (saveBtn) {
        saveBtn.addEventListener('click', function() {
            salvarManutencao();
        });
    }
    
    // Calculation of total value when component values change
    const valorPeca = document.getElementById('valor_peca');
    const valorMaoObra = document.getElementById('valor_mao_obra');
    
    if (valorPeca && valorMaoObra) {
        const calcTotal = () => {
            const peca = parseFloat(valorPeca.value) || 0;
            const maoObra = parseFloat(valorMaoObra.value) || 0;
            // Automatically update total (showing in a readonly field would be better)
            console.log('Total calculado:', peca + maoObra);
        };
        
        valorPeca.addEventListener('input', calcTotal);
        valorMaoObra.addEventListener('input', calcTotal);
    }
    
    // Vehicle dropdown change (auto-update details)
    const veiculoSelect = document.getElementById('veiculo');
    if (veiculoSelect) {
        veiculoSelect.addEventListener('change', function() {
            const veiculoId = this.value;
            if (veiculoId && !isNaN(veiculoId)) {
                updateVeiculoDetails(veiculoId);
            } else if (veiculoId) {
                // It's probably a plate, show basic info
                showPlateInfo(veiculoId);
            }
        });
    }
    
    // Modal close event (reset form)
    const manModal = document.getElementById('addManutencaoModal');
    if (manModal) {
        manModal.addEventListener('hidden.bs.modal', function() {
            resetForm();
            currentEditId = null;
        });
    }
    
    // Export CSV button
    const exportBtn = document.querySelector('.btn-sm.btn-light');
    if (exportBtn && exportBtn.textContent.includes('Exportar CSV')) {
        exportBtn.addEventListener('click', function() {
            exportarCSV();
        });
    }
}

/**
 * Sets default date range (last 90 days)
 */
function setDefaultDateRange() {
    const today = new Date();
    const ninetyDaysAgo = new Date();
    ninetyDaysAgo.setDate(today.getDate() - 90);
    
    // Format dates for input fields (YYYY-MM-DD)
    const dataInicioInput = document.getElementById('data_inicio');
    const dataFimInput = document.getElementById('data_fim');
    
    if (dataInicioInput) {
        dataInicioInput.value = formatDateForInput(ninetyDaysAgo);
    }
    if (dataFimInput) {
        dataFimInput.value = formatDateForInput(today);
    }
}

/**
 * Formats date for input fields
 * @param {Date} date - Date object to format
 * @returns {string} - Formatted date string (YYYY-MM-DD)
 */
function formatDateForInput(date) {
    return date.toISOString().split('T')[0];
}

/**
 * Resets filters and loads data
 */
function resetFilters() {
    // Reset form
    const filterForm = document.getElementById('filterForm');
    if (filterForm) {
        filterForm.reset();
    }
    
    // Set default date range
    setDefaultDateRange();
    
    // Reset to first page
    currentPage = 1;
    
    // Load data with reset filters
    loadManutencoesData();
}

/**
 * Loads maintenance data from the API
 */
function loadManutencoesData() {
    // Show loading state
    showLoading();

    // Get filter values
    const dataInicio = document.getElementById('data_inicio')?.value;
    const dataFim = document.getElementById('data_fim')?.value;
    const placa = document.getElementById('placa')?.value;
    const status = document.getElementById('status')?.value;
    const searchText = document.getElementById('search_text')?.value;

    // Build API URL with query params
    let apiUrl = `/api/manutencoes/?page=${currentPage}&page_size=${pageSize}`;

    if (dataInicio) apiUrl += `&data_inicio=${dataInicio}`;
    if (dataFim) apiUrl += `&data_fim=${dataFim}`;
    if (placa) apiUrl += `&placa=${encodeURIComponent(placa)}`;
    if (status) apiUrl += `&status=${status}`;
    if (searchText) apiUrl += `&q=${encodeURIComponent(searchText)}`;

    Auth.fetchWithAuth(apiUrl)
        .then(response => {
            if (!response.ok) {
                throw new Error('Falha ao carregar lista de manutenções');
            }
            return response.json();
        })
        .then(data => {
            manutencoesList = data.results || [];
            totalItems = data.count || manutencoesList.length;

            renderManutencoesTable();
            updatePagination();
            hideLoading();
        })
        .catch(error => {
            console.error('Error loading maintenance data:', error);
            showNotification('Não foi possível carregar os dados das manutenções. Tente novamente.', 'error');

            const tbody = document.getElementById('manutencoes-list');
            if (tbody) {
                tbody.innerHTML = `
                <tr>
                    <td colspan="8" class="text-center text-danger">
                        <i class="fas fa-exclamation-circle me-2"></i>
                        Erro ao carregar dados. Tente novamente.
                    </td>
                </tr>`;
            }

            hideLoading();
        });
}

/**
 * Loads dashboard data from the API
 */
function loadDashboardData() {
    // Get filter values
    const dataInicio = document.getElementById('data_inicio')?.value;
    const dataFim = document.getElementById('data_fim')?.value;

    // Build query params
    const params = [];
    if (dataInicio) params.push(`data_inicio=${dataInicio}`);
    if (dataFim) params.push(`data_fim=${dataFim}`);
    const queryString = params.length > 0 ? '?' + params.join('&') : '';

    // Prepare API URLs
    const apiGraficos = `/api/manutencao/painel/graficos/${queryString}`;
    const apiIndicadores = `/api/manutencao/painel/indicadores/${queryString}`;

    // Fetch both endpoints concurrently
    Promise.all([
        Auth.fetchWithAuth(apiGraficos).then(r => {
            if (!r.ok) throw new Error('Falha ao carregar gráficos');
            return r.json();
        }),
        Auth.fetchWithAuth(apiIndicadores).then(r => {
            if (!r.ok) throw new Error('Falha ao carregar indicadores');
            return r.json();
        })
    ])
        .then(([graficosData, indicadoresData]) => {
            // Render dashboard charts
            const statusChart = document.getElementById('statusChart');
            const veiculoChart = document.getElementById('veiculoChart');

            if (statusChart) {
                renderStatusChart(statusChart, graficosData.por_status || []);
            }
            if (veiculoChart) {
                renderVeiculoChart(veiculoChart, graficosData.por_veiculo || []);
            }

            // Update indicator cards with indicadores endpoint
            updateIndicadorCards(indicadoresData);
        })
        .catch(error => {
            console.error('Error loading dashboard data:', error);
            showNotification('Não foi possível carregar os dados do dashboard. Tente novamente.', 'error');
        });
}

/**
 * Updates indicator cards with dashboard data
 * @param {Object} data - Dashboard data
 */
function updateIndicadorCards(data) {
    // Update total maintenance count
    const totalCard = document.getElementById('total-manutencoes');
    if (totalCard) {
        totalCard.textContent = formatNumber(data.total_manutencoes || 0);
    }
    
    // Update parts cost
    const pecasCard = document.getElementById('custo-pecas');
    if (pecasCard) {
        pecasCard.textContent = formatCurrency(data.total_pecas || 0);
    }
    
    // Update labor cost
    const maoObraCard = document.getElementById('custo-mao-obra');
    if (maoObraCard) {
        maoObraCard.textContent = formatCurrency(data.total_mao_obra || 0);
    }
    
    // Update total cost
    const totalValorCard = document.getElementById('custo-total');
    if (totalValorCard) {
        totalValorCard.textContent = formatCurrency(data.valor_total || 0);
    }
}

/**
 * Renders the status distribution chart
 * @param {Element} container - Chart container element
 * @param {Array} data - Status data
 */
function renderStatusChart(container, data) {
    if (!data || data.length === 0) {
        container.innerHTML = `
        <div class="alert alert-info m-3">
            <i class="fas fa-info-circle me-2"></i>
            Nenhum dado disponível para o período selecionado.
        </div>`;
        return;
    }
    
    // Prepare canvas element
    container.innerHTML = '<canvas></canvas>';
    const canvas = container.querySelector('canvas');
    const ctx = canvas.getContext('2d');
    
    // Process chart data
    const labels = [];
    const values = [];
    const colors = [];
    
    // Map status to colors
    const statusColors = {
        'PENDENTE': '#FFC107',
        'AGENDADO': '#17A2B8',
        'PAGO': '#28A745',
        'CANCELADO': '#DC3545'
    };
    
    data.forEach(item => {
        labels.push(item.status || 'Desconhecido');
        values.push(item.total || 0);
        colors.push(statusColors[item.status] || '#6C757D');
    });
    
    // Create chart
    new Chart(ctx, {
        type: 'pie',
        data: {
            labels: labels,
            datasets: [{
                data: values,
                backgroundColor: colors,
                borderWidth: 1
            }]
        },
        options: {
            responsive: true,
            maintainAspectRatio: false,
            plugins: {
                legend: {
                    position: 'bottom'
                },
                tooltip: {
                    callbacks: {
                        label: function(context) {
                            const value = context.raw;
                            const total = context.dataset.data.reduce((a, b) => a + b, 0);
                            const percentage = total > 0 ? Math.round((value / total) * 100) : 0;
                            return `${context.label}: ${value} (${percentage}%)`;
                        }
                    }
                }
            }
        }
    });
}

/**
 * Renders the maintenance by vehicle chart
 * @param {Element} container - Chart container element
 * @param {Array} data - Vehicle data
 */
function renderVeiculoChart(container, data) {
    if (!data || data.length === 0) {
        container.innerHTML = `
        <div class="alert alert-info m-3">
            <i class="fas fa-info-circle me-2"></i>
            Nenhum dado disponível para o período selecionado.
        </div>`;
        return;
    }
    
    // Process chart data (limit to top 8 for better visualization)
    const displayData = data.slice(0, 8);
    
    const labels = displayData.map(item => item.veiculo__placa || 'Desconhecido');
    const values = displayData.map(item => parseFloat(item.valor) || 0);
    
    // Prepare canvas element
    container.innerHTML = '<canvas></canvas>';
    const canvas = container.querySelector('canvas');
    const ctx = canvas.getContext('2d');
    
    // Create chart
    new Chart(ctx, {
        type: 'bar',
        data: {
            labels: labels,
            datasets: [{
                label: 'Valor Total (R$)',
                data: values,
                backgroundColor: '#4285F4',
                borderColor: '#3367D6',
                borderWidth: 1
            }]
        },
        options: {
            responsive: true,
            maintainAspectRatio: false,
            plugins: {
                legend: {
                    display: false
                },
                tooltip: {
                    callbacks: {
                        label: function(context) {
                            return `${formatCurrency(context.raw)}`;
                        }
                    }
                }
            },
            scales: {
                y: {
                    beginAtZero: true,
                    ticks: {
                        callback: function(value) {
                            return formatCurrency(value);
                        }
                    }
                }
            }
        }
    });
}

/**
 * Loads vehicles for dropdowns
 */
function loadVeiculos() {
    const veiculoSelect = document.getElementById('veiculo');
    const filtroPlaca = document.getElementById('placa');

    if (!veiculoSelect && !filtroPlaca) return;

    // Reset mapping
    veiculoIdMap = {};
    
    // Clear existing options first (keep the first empty option)
    if (veiculoSelect) {
        while (veiculoSelect.options.length > 1) {
            veiculoSelect.remove(1);
        }
    }
    if (filtroPlaca) {
        while (filtroPlaca.options.length > 1) {
            filtroPlaca.remove(1);
        }
    }
    
    console.log('Iniciando carregamento de placas...');
    showNotification('Carregando placas dos veículos...', 'info', 2000);
    
    // Primeira tentativa: API de veículos com paginação
    console.log('Tentando carregar veículos da API /api/veiculos/...');

    async function fetchAllVeiculos() {
        const allVeiculos = [];
        let url = '/api/veiculos/';
        let page = 1;

        while (url) {
            const requestUrl = page === 1 ? url : `/api/veiculos/?page=${page}`;
            const response = await Auth.fetchWithAuth(requestUrl);
            console.log('Veículos - Response status:', response.status);

            if (!response.ok) {
                throw new Error(`HTTP error! status: ${response.status}`);
            }

            const data = await response.json();
            console.log('Dados recebidos da API veículos:', data);
            const veiculos = data.results || data;

<<<<<<< HEAD
=======
            if (Array.isArray(veiculos)) {
                allVeiculos.push(...veiculos);
            }

            url = data.next;
            page += 1;
        }

        return allVeiculos;
    }

    fetchAllVeiculos()
        .then(veiculos => {
>>>>>>> 77e95fb4
            if (!Array.isArray(veiculos) || veiculos.length === 0) {
                showNotification(
                    'Nenhum veículo cadastrado. Cadastre um veículo antes de registrar manutenções.',
                    'warning',
                    4000
                );
                throw new Error('Nenhum veículo encontrado na API');
            }

            // Update form select
            if (veiculoSelect) {
                veiculos.forEach(veiculo => {
                    if (!veiculo.ativo && veiculo.ativo !== undefined) return; // Skip inactive vehicles

                    const option = document.createElement('option');
                    option.value = veiculo.id;
                    option.textContent = `${veiculo.placa} - ${veiculo.proprietario_nome || 'Próprio'}`;
                    veiculoSelect.appendChild(option);

                    // store mapping id<->placa
                    veiculoIdMap[veiculo.placa] = veiculo.id;
                });
            }

            // Update filter select with plates
            if (filtroPlaca) {
                veiculos.forEach(veiculo => {
                    if (veiculo.placa) {
                        const option = document.createElement('option');
                        option.value = veiculo.placa;
                        option.textContent = veiculo.placa;
                        filtroPlaca.appendChild(option);

                        // store mapping for quick lookup
                        veiculoIdMap[veiculo.placa] = veiculo.id;
                    }
                });
            }

            console.log(`${veiculos.length} veículos carregados com sucesso`);
            showNotification(`${veiculos.length} veículos carregados com sucesso`, 'success', 2000);
        })
        .catch(error => {
            console.error('Erro ao carregar veículos da API:', error);
            console.log('Tentando carregar placas de MDF-es como fallback...');
            showNotification(
                'Nenhum veículo cadastrado ou API indisponível. Placas dos MDF-es serão carregadas apenas para referência.',
                'warning',
                4000
            );
            
            // Fallback para MDF-es
            loadPlacasFromMDFe()
                .then(plates => {
                    console.log('Placas carregadas dos MDF-es:', plates.length);
                })
                .catch(error => {
                    console.error('Erro nos MDF-es, tentando CT-es:', error);
                    loadPlacasFromCTe();
                });
        });
}

/**
 * Load vehicle plates from MDFe documents as fallback (IMPROVED VERSION)
 */
function loadPlacasFromMDFe() {
    return new Promise((resolve, reject) => {
        const veiculoSelect = document.getElementById('veiculo');
        const filtroPlaca = document.getElementById('placa');
        
        console.log('Carregando placas dos MDF-es...');
        
        // Função para carregar todas as páginas de MDF-es
        async function carregarTodasAsPlacas() {
            const platesSet = new Set();
            let page = 1;
            let totalLoaded = 0;
            let hasMore = true;
            const pageSize = 100;
            let totalPages = null;
            const maxPages = 50;

            while (hasMore) {
                try {
                    console.log(`Carregando página ${page} dos MDF-es...`);
                    showNotification(`Processando página ${page} dos MDF-es...`, 'info', 1000);

                    const response = await Auth.fetchWithAuth(`/api/mdfes/?page=${page}&page_size=${pageSize}`);
                    
                    if (!response.ok) {
                        throw new Error(`HTTP error! status: ${response.status}`);
                    }
                    
                    const data = await response.json();
                    console.log(`Página ${page} - Count: ${data.count}, Results: ${data.results ? data.results.length : 0}`);

                    if (totalPages === null && data.count) {
                        totalPages = Math.ceil(data.count / pageSize);
                    }
                    
                    const mdfes = data.results || data;
                    
                    if (Array.isArray(mdfes)) {
                        mdfes.forEach(mdfe => {
                            if (mdfe.placa_tracao) {
                                platesSet.add(mdfe.placa_tracao);
                                totalLoaded++;
                            }
                        });
                    }
                    
                    // Verifica se há próxima página
                    hasMore = data.next !== null && data.next !== undefined;
                    page++;

                    // Limite de segurança para evitar chamadas infinitas
                    if ((totalPages !== null && page > totalPages) || page > maxPages) {
                        hasMore = false;
                    }
                    
                    // Se não há mais dados, pare
                    if (!mdfes || mdfes.length === 0) {
                        hasMore = false;
                    }
                } catch (error) {
                    console.error(`Erro na página ${page}:`, error);
                    hasMore = false;
                }
            }
            
            return {
                plates: Array.from(platesSet).sort(),
                totalProcessed: totalLoaded,
                pagesLoaded: page - 1
            };
        }
        
        // Executar o carregamento
        carregarTodasAsPlacas()
            .then(result => {
                const { plates, totalProcessed, pagesLoaded } = result;
                console.log(`Placas extraídas dos MDF-es: ${plates.length} únicas de ${totalProcessed} registros em ${pagesLoaded} páginas`);
                
                // Update vehicle select with plates
                if (veiculoSelect && plates.length > 0) {
                    plates.forEach(placa => {
                        const option = document.createElement('option');
                        option.value = placa;
                        option.textContent = `${placa} - (Via MDF-e)`;
                        veiculoSelect.appendChild(option);

                        // store mapping with undefined ID so salvarManutencao can handle
                        if (!(placa in veiculoIdMap)) {
                            veiculoIdMap[placa] = null;
                        }
                    });
                }
                
                // Update filter select with plates
                if (filtroPlaca && plates.length > 0) {
                    plates.forEach(placa => {
                        const option = document.createElement('option');
                        option.value = placa;
                        option.textContent = placa;
                        filtroPlaca.appendChild(option);

                        if (!(placa in veiculoIdMap)) {
                            veiculoIdMap[placa] = null;
                        }
                    });
                }
                
                if (plates.length > 0) {
                    showNotification(
                        `${plates.length} placas carregadas dos MDF-es para referência (${totalProcessed} registros processados)`,
                        'success',
                        4000
                    );
                    resolve(plates);
                } else {
                    showNotification('Nenhuma placa encontrada nos MDF-es', 'warning', 3000);
                    reject(new Error('Nenhuma placa encontrada'));
                }
            })
            .catch(error => {
                console.error('Erro ao carregar placas dos MDF-es:', error);
                showNotification('Erro ao carregar placas dos MDF-es', 'error');
                reject(error);
            });
    });
}

/**
 * Alternative method to load vehicles - try CT-e documents
 */
function loadPlacasFromCTe() {
    const veiculoSelect = document.getElementById('veiculo');
    const filtroPlaca = document.getElementById('placa');
    
    console.log('Tentando carregar placas dos CT-es...');
    showNotification('Tentando carregar placas dos CT-es para referência...', 'info', 2000);
    
    // Função para carregar várias páginas de CT-es
    async function carregarPlacasCTe() {
        const platesSet = new Set();
        let page = 1;
        let hasMore = true;
        let totalProcessed = 0;
        const pageSize = 100;
        let totalPages = null;
        const maxPages = 50;

        while (hasMore) {
            try {
                console.log(`Carregando página ${page} dos CT-es...`);
                const response = await Auth.fetchWithAuth(`/api/ctes/?page=${page}&page_size=${pageSize}`);
                
                if (!response.ok) {
                    throw new Error(`HTTP error! status: ${response.status}`);
                }
                
                const data = await response.json();
                const ctes = data.results || data;

                if (totalPages === null && data.count) {
                    totalPages = Math.ceil(data.count / pageSize);
                }
                
                if (Array.isArray(ctes)) {
                    ctes.forEach(cte => {
                        totalProcessed++;
                        // Try different possible field names for plates in CT-e
                        if (cte.placa) platesSet.add(cte.placa);
                        if (cte.veiculo_placa) platesSet.add(cte.veiculo_placa);
                        // Check in modal_rodoviario if available
                        if (cte.modal_rodoviario && cte.modal_rodoviario.veiculos) {
                            cte.modal_rodoviario.veiculos.forEach(veiculo => {
                                if (veiculo.placa) platesSet.add(veiculo.placa);
                            });
                        }
                    });
                }
                
                hasMore = data.next !== null;
                page++;

                if ((totalPages !== null && page > totalPages) || page > maxPages) {
                    hasMore = false;
                }
            } catch (error) {
                console.error(`Erro na página ${page} dos CT-es:`, error);
                hasMore = false;
            }
        }
        
        return {
            plates: Array.from(platesSet).sort(),
            totalProcessed: totalProcessed
        };
    }
    
    carregarPlacasCTe()
        .then(result => {
            const { plates, totalProcessed } = result;
            console.log('Placas extraídas dos CT-es:', plates);
            
            if (plates.length > 0) {
                // Update vehicle select
            if (veiculoSelect) {
                plates.forEach(placa => {
                    const option = document.createElement('option');
                    option.value = placa;
                    option.textContent = `${placa} - (Via CT-e)`;
                    veiculoSelect.appendChild(option);

                    if (!(placa in veiculoIdMap)) {
                        veiculoIdMap[placa] = null;
                    }
                });
            }
                
                // Update filter select
            if (filtroPlaca) {
                plates.forEach(placa => {
                    const option = document.createElement('option');
                    option.value = placa;
                    option.textContent = placa;
                    filtroPlaca.appendChild(option);

                    if (!(placa in veiculoIdMap)) {
                        veiculoIdMap[placa] = null;
                    }
                });
            }
                
                showNotification(
                    `${plates.length} placas carregadas dos CT-es para referência (${totalProcessed} registros processados)`,
                    'success',
                    4000
                );
            } else {
                showNotification('Nenhuma placa encontrada em nenhuma fonte. Verifique se há dados cadastrados.', 'warning');
            }
        })
        .catch(error => {
            console.error('Erro ao carregar placas dos CT-es:', error);
            showNotification('Não foi possível carregar placas de nenhuma fonte disponível.', 'error');
        });
}

/**
 * Updates vehicle details when a vehicle is selected
 * @param {string} veiculoId - Vehicle ID
 */
function updateVeiculoDetails(veiculoId) {
    Auth.fetchWithAuth(`/api/veiculos/${veiculoId}/`)
        .then(response => {
            if (!response.ok) {
                throw new Error('Falha ao carregar detalhes do veículo');
            }
            return response.json();
        })
        .then(veiculo => {
            // Display vehicle info (create an info div if it doesn't exist)
            let veiculoInfo = document.getElementById('veiculo_info');
            if (!veiculoInfo) {
                // Create info div after the vehicle select
                veiculoInfo = document.createElement('div');
                veiculoInfo.id = 'veiculo_info';
                veiculoInfo.className = 'mt-2';
                document.getElementById('veiculo').parentNode.appendChild(veiculoInfo);
            }
            
            if (veiculoInfo) {
                veiculoInfo.innerHTML = `
                <div class="alert alert-info">
                    <strong>Placa:</strong> ${veiculo.placa} | 
                    <strong>Proprietário:</strong> ${veiculo.proprietario_nome || 'Próprio'} | 
                    <strong>RENAVAM:</strong> ${veiculo.renavam || 'N/A'}
                </div>`;
            }
        })
        .catch(error => {
            console.error('Error loading vehicle details:', error);
            showNotification('Não foi possível carregar os detalhes do veículo.', 'warning');
        });
}

/**
 * Shows basic info for a plate (when using fallback data)
 * @param {string} placa - Vehicle plate
 */
function showPlateInfo(placa) {
    let veiculoInfo = document.getElementById('veiculo_info');
    if (!veiculoInfo) {
        // Create info div after the vehicle select
        veiculoInfo = document.createElement('div');
        veiculoInfo.id = 'veiculo_info';
        veiculoInfo.className = 'mt-2';
        document.getElementById('veiculo').parentNode.appendChild(veiculoInfo);
    }
    
    if (veiculoInfo) {
        veiculoInfo.innerHTML = `
        <div class="alert alert-warning">
            <strong>Placa:</strong> ${placa} | 
            <small>Dados obtidos de documentos MDF-e/CT-e. Informações do proprietário não disponíveis.</small>
        </div>`;
    }
}

/**
 * Shows loading state
 */
function showLoading() {
    // Display loading message in table
    const tbody = document.getElementById('manutencoes-list');
    if (tbody) {
        tbody.innerHTML = `
        <tr>
            <td colspan="8" class="text-center">
                <div class="spinner-border text-primary" role="status">
                    <span class="visually-hidden">Carregando...</span>
                </div>
                <div class="mt-2">Carregando dados...</div>
            </td>
        </tr>`;
    }
    
    // Disable filter buttons during loading
    const buttons = document.querySelectorAll('#filterForm button');
    buttons.forEach(button => {
        button.disabled = true;
    });
}

/**
 * Hides loading state
 */
function hideLoading() {
    // Re-enable filter buttons
    const buttons = document.querySelectorAll('#filterForm button');
    buttons.forEach(button => {
        button.disabled = false;
    });
}

/**
 * Renders the maintenance table with current data
 */
function renderManutencoesTable() {
    const tbody = document.getElementById('manutencoes-list');
    if (!tbody) return;
    
    if (manutencoesList.length === 0) {
        tbody.innerHTML = `
        <tr>
            <td colspan="8" class="text-center">
                Nenhuma manutenção encontrada para os filtros selecionados.
            </td>
        </tr>`;
        return;
    }
    
    let html = '';
    
    manutencoesList.forEach(manutencao => {
        // Format values
        const dataServico = formatDate(manutencao.data_servico);
        const valorTotal = formatCurrency(manutencao.valor_total);
        const statusHTML = getStatusHTML(manutencao.status);
        
        html += `
        <tr>
            <td>${manutencao.veiculo_placa || '--'}</td>
            <td>${dataServico}</td>
            <td>${truncateText(manutencao.servico_realizado, 30) || '--'}</td>
            <td>${truncateText(manutencao.oficina, 20) || '--'}</td>
            <td>${manutencao.quilometragem || '--'}</td>
            <td>${valorTotal}</td>
            <td>${statusHTML}</td>
            <td>
                <div class="btn-group btn-group-sm">
                    <button type="button" class="btn btn-outline-primary" onclick="editarManutencao('${manutencao.id}')" title="Editar">
                        <i class="fas fa-edit"></i>
                    </button>
                    <button type="button" class="btn btn-outline-info" onclick="visualizarManutencao('${manutencao.id}')" title="Visualizar">
                        <i class="fas fa-eye"></i>
                    </button>
                    <button type="button" class="btn btn-outline-danger" onclick="excluirManutencao('${manutencao.id}')" title="Excluir">
                        <i class="fas fa-trash"></i>
                    </button>
                </div>
            </td>
        </tr>
        `;
    });
    
    tbody.innerHTML = html;
}

/**
 * Updates pagination controls
 */
function updatePagination() {
    const paginationElement = document.getElementById('pagination');
    if (!paginationElement) return;
    
    const totalPages = Math.ceil(totalItems / pageSize);
    
    if (totalPages <= 1) {
        paginationElement.innerHTML = '';
        return;
    }
    
    let html = `
    <li class="page-item${currentPage === 1 ? ' disabled' : ''}">
        <a class="page-link" href="#" data-page="${currentPage - 1}" aria-label="Anterior">
            <span aria-hidden="true">&laquo;</span>
        </a>
    </li>
    `;
    
    // Determine page range
    const startPage = Math.max(1, currentPage - 2);
    const endPage = Math.min(totalPages, startPage + 4);
    
    for (let i = startPage; i <= endPage; i++) {
        html += `
        <li class="page-item${i === currentPage ? ' active' : ''}">
            <a class="page-link" href="#" data-page="${i}">${i}</a>
        </li>
        `;
    }
    
    html += `
    <li class="page-item${currentPage === totalPages ? ' disabled' : ''}">
        <a class="page-link" href="#" data-page="${currentPage + 1}" aria-label="Próximo">
            <span aria-hidden="true">&raquo;</span>
        </a>
    </li>
    `;
    
    paginationElement.innerHTML = html;
    
    // Add click event listeners
    const pageLinks = paginationElement.querySelectorAll('.page-link');
    pageLinks.forEach(link => {
        link.addEventListener('click', function(e) {
            e.preventDefault();
            const page = parseInt(this.getAttribute('data-page'));
            if (page >= 1 && page <= totalPages) {
                currentPage = page;
                loadManutencoesData();
                
                // Scroll to top of table
                document.querySelector('.table-responsive').scrollIntoView({
                    behavior: 'smooth'
                });
            }
        });
    });
}

/**
 * Shows the maintenance form modal for new record
 */
function showManutencaoForm() {
    // Reset form for new record
    resetForm();
    currentEditId = null;
    
    // Update modal title
    const modalTitle = document.getElementById('addManutencaoModalLabel');
    if (modalTitle) {
        modalTitle.textContent = 'Nova Manutenção';
    }
    
    // Set current date as default
    const today = new Date();
    const dataServicoInput = document.getElementById('data_servico');
    if (dataServicoInput) {
        dataServicoInput.value = formatDateForInput(today);
    }
    
    // Show modal
    const modal = new bootstrap.Modal(document.getElementById('addManutencaoModal'));
    modal.show();
}

/**
 * Edits an existing maintenance record
 * @param {string} id - Maintenance ID
 */
function editarManutencao(id) {
    // Set current edit ID
    currentEditId = id;
    
    // Update modal title
    const modalTitle = document.getElementById('addManutencaoModalLabel');
    if (modalTitle) {
        modalTitle.textContent = 'Editar Manutenção';
    }
    
    const form = document.getElementById('manutencaoForm');
    form.classList.add('loading');

    const modal = new bootstrap.Modal(document.getElementById('addManutencaoModal'));
    modal.show();

    Auth.fetchWithAuth(`/api/manutencoes/${id}/`)
        .then(response => {
            if (!response.ok) {
                throw new Error('Falha ao carregar dados da manutenção');
            }
            return response.json();
        })
        .then(data => {
            document.getElementById('veiculo').value = data.veiculo || '';
            if (data.veiculo) updateVeiculoDetails(data.veiculo);
            document.getElementById('servico_realizado').value = data.servico_realizado || '';
            document.getElementById('data_servico').value = data.data_servico || '';

            document.getElementById('data_servico').value = formatDateForInput(new Date(data.data_servico)) || '';

            document.getElementById('data_servico').value = data.data_servico || '';
          main
            document.getElementById('quilometragem').value = data.quilometragem || '';
            document.getElementById('oficina').value = data.oficina || '';
            document.getElementById('peca_utilizada').value = data.peca_utilizada || '';
            document.getElementById('valor_peca').value = data.valor_peca || 0;
            document.getElementById('valor_mao_obra').value = data.valor_mao_obra || 0;
            document.getElementById('status_manutencao').value = data.status || 'PENDENTE';
            document.getElementById('observacoes').value = data.observacoes || '';
            document.getElementById('nota_fiscal').value = data.nota_fiscal || '';
        })
        .catch(error => {
            console.error('Error loading maintenance:', error);
            showNotification('Não foi possível carregar os dados da manutenção.', 'error');
            bootstrap.Modal.getInstance(document.getElementById('addManutencaoModal')).hide();
        })
        .finally(() => {
            form.classList.remove('loading');
        });
}

/**
 * Displays a read-only view of a maintenance record
 * @param {string} id - Maintenance ID
 */
function visualizarManutencao(id) {
    const modal = document.getElementById('detailModal');
    const modalTitle = document.getElementById('detailModalLabel');
    const modalBody = document.getElementById('detailContent');
    const editBtn = document.getElementById('editManutencao');

    if (!modal || !modalTitle || !modalBody || !editBtn) return;

    modalTitle.textContent = 'Detalhes da Manutenção';
    editBtn.onclick = () => editarManutencao(id);
    modalBody.innerHTML = `<div class="d-flex justify-content-center"><div class="spinner-border text-success" role="status"><span class="visually-hidden">Carregando...</span></div></div>`;

    const modalInstance = bootstrap.Modal.getInstance(modal) || new bootstrap.Modal(modal);
    modalInstance.show();

    Auth.fetchWithAuth(`/api/manutencoes/${id}/`)
        .then(response => {
            if (!response.ok) {
                throw new Error('Falha ao carregar detalhes');
            }
            return response.json();
        })
        .then(manutencao => {
            modalBody.innerHTML = `
                <div class="row">
                    <div class="col-md-6">
                        <p><strong>Veículo:</strong> ${manutencao.veiculo_placa || '--'}</p>
                        <p><strong>Serviço Realizado:</strong> ${manutencao.servico_realizado || '--'}</p>
                        <p><strong>Data do Serviço:</strong> ${formatDate(manutencao.data_servico)}</p>
                        <p><strong>KM:</strong> ${formatNumber(manutencao.quilometragem) || '--'}</p>
                    </div>
                    <div class="col-md-6">
                        <p><strong>Oficina:</strong> ${manutencao.oficina || '--'}</p>
                        <p><strong>Valor Peças:</strong> ${formatCurrency(manutencao.valor_peca)}</p>
                        <p><strong>Valor M. Obra:</strong> ${formatCurrency(manutencao.valor_mao_obra)}</p>
                        <p><strong>Valor Total:</strong> ${formatCurrency(manutencao.valor_total)}</p>
                        <p><strong>Status:</strong> ${getStatusHTML(manutencao.status)}</p>
                    </div>
                </div>
                <div class="mt-3">
                    <h6>Observações:</h6>
                    <p class="text-muted">${manutencao.observacoes || 'Nenhuma.'}</p>
                </div>`;
        })
        .catch(error => {
            console.error('Error loading maintenance details:', error);
            modalBody.innerHTML = '<div class="alert alert-danger">Erro ao carregar dados.</div>';
        });
}

/**
 * Saves maintenance data (create or update)
 */
function salvarManutencao() {
    // Get form data
    const form = document.getElementById('manutencaoForm');
    
    // Validate form
    if (!form.checkValidity()) {
        form.reportValidity();
        return;
    }
    
    // Disable save button
    const saveBtn = document.getElementById('saveManutencao');
    saveBtn.disabled = true;
    saveBtn.innerHTML = '<span class="spinner-border spinner-border-sm" role="status" aria-hidden="true"></span> Salvando...';
    
    // Get vehicle value and resolve ID if plate selected
    const veiculoValue = document.getElementById('veiculo').value;
    let veiculoId = veiculoValue;
    if (veiculoValue && isNaN(parseInt(veiculoValue))) {
        veiculoId = veiculoIdMap[veiculoValue];
    }

    if (!veiculoId) {
        showNotification('Veículo selecionado não está cadastrado.', 'warning');
        saveBtn.disabled = false;
        saveBtn.innerHTML = '<i class="fas fa-save me-2"></i>Salvar';
        return;
    }

    const formData = {
        veiculo: veiculoId,
        servico_realizado: document.getElementById('servico_realizado').value,
        data_servico: document.getElementById('data_servico').value,
        quilometragem: document.getElementById('quilometragem').value,
        oficina: document.getElementById('oficina').value,
        peca_utilizada: document.getElementById('peca_utilizada').value,
        valor_peca: parseFloat(document.getElementById('valor_peca').value) || 0,
        valor_mao_obra: parseFloat(document.getElementById('valor_mao_obra').value) || 0,
        status: document.getElementById('status_manutencao').value,
        observacoes: document.getElementById('observacoes').value,
        nota_fiscal: document.getElementById('nota_fiscal').value
    };

    const endpoint = currentEditId ? `/api/manutencoes/${currentEditId}/` : '/api/manutencoes/';
    const method = currentEditId ? 'PATCH' : 'POST';

    Auth.fetchWithAuth(endpoint, {
        method: method,
        headers: { 'Content-Type': 'application/json' },
        body: JSON.stringify(formData)
    })
    .then(response => {
        if (!response.ok) {
            return response.json().then(data => {
                const errorMessages = Object.values(data).flat().join(' ');
                throw new Error(errorMessages || 'Erro ao salvar manutenção');
            });
        }
        return response.json();
    })
    .then(() => {
        showNotification(currentEditId ? 'Manutenção atualizada com sucesso!' : 'Manutenção criada com sucesso!', 'success');
        bootstrap.Modal.getInstance(document.getElementById('addManutencaoModal')).hide();
        loadManutencoesData();
    })
    .catch(error => {
        console.error('Error saving maintenance:', error);
        showNotification(`Erro ao salvar manutenção: ${error.message}`, 'error');
    })
    .finally(() => {
        saveBtn.disabled = false;
        saveBtn.innerHTML = '<i class="fas fa-save me-2"></i>Salvar';
    });
}

/**
 * Deletes a maintenance record
 * @param {string} id - Maintenance ID
 */
function excluirManutencao(id) {
    // Show confirmation dialog
    if (!confirm('Tem certeza que deseja excluir esta manutenção?')) {
        return;
    }

    Auth.fetchWithAuth(`/api/manutencoes/${id}/`, { method: 'DELETE' })
        .then(response => {
            if (response.status === 204) {
                showNotification('Manutenção excluída com sucesso!', 'success');
                loadManutencoesData();
            } else {
                return response.json().then(data => {
                    const msg = data.detail || 'Erro ao excluir manutenção';
                    throw new Error(msg);
                });
            }
        })
        .catch(error => {
            console.error('Error deleting maintenance:', error);
            showNotification(`Erro ao excluir manutenção: ${error.message}`, 'error');
        });
}

/**
 * Exports maintenance table to CSV
 */
function exportarCSV() {
    // Since we don't have the proper API, we'll export the current table data
    showNotification('Exportando dados visíveis na tabela...', 'info');
    
    // Use the existing table data
    if (manutencoesList.length === 0) {
        showNotification('Nenhum dado disponível para exportar', 'warning');
        return;
    }
    
    // Create CSV content
    const headers = [
        'Placa',
        'Data',
        'Serviço',
        'Oficina',
        'KM',
        'Valor Peça',
        'Valor Mão de Obra',
        'Valor Total',
        'Status',
        'Observações'
    ];
    
    let csvContent = headers.join(',') + '\n';
    
    manutencoesList.forEach(manutencao => {
        const row = [
            manutencao.veiculo_placa || '',
            formatDate(manutencao.data_servico),
            `"${manutencao.servico_realizado || ''}"`,
            `"${manutencao.oficina || ''}"`,
            manutencao.quilometragem || '',
            manutencao.valor_peca || 0,
            manutencao.valor_mao_obra || 0,
            manutencao.valor_total || 0,
            manutencao.status || '',
            `"${manutencao.observacoes || ''}"`
        ];
        csvContent += row.join(',') + '\n';
    });
    
    // Download CSV
    const blob = new Blob([csvContent], { type: 'text/csv;charset=utf-8;' });
    const link = document.createElement('a');
    
    if (link.download !== undefined) {
        const url = URL.createObjectURL(blob);
        link.setAttribute('href', url);
        link.setAttribute('download', `manutencoes_${new Date().toISOString().slice(0, 10)}.csv`);
        link.style.visibility = 'hidden';
        document.body.appendChild(link);
        link.click();
        document.body.removeChild(link);
        
        showNotification('Arquivo CSV baixado com sucesso!', 'success');
    } else {
        showNotification('Erro ao gerar arquivo CSV', 'error');
    }
}

/**
 * Resets the form
 */
function resetForm() {
    const form = document.getElementById('manutencaoForm');
    if (!form) return;
    
    form.reset();
    
    // Clear vehicle info
    const veiculoInfo = document.getElementById('veiculo_info');
    if (veiculoInfo) {
        veiculoInfo.innerHTML = '';
    }
}

/**
 * Gets status HTML badge
 * @param {string} status - Status code
 * @returns {string} - HTML for status badge
 */
function getStatusHTML(status) {
    if (!status) return '<span class="badge bg-secondary">--</span>';
    
    const statusMap = {
        'PENDENTE': '<span class="badge bg-warning text-dark">Pendente</span>',
        'AGENDADO': '<span class="badge bg-info">Agendado</span>',
        'PAGO': '<span class="badge bg-success">Pago</span>',
        'CANCELADO': '<span class="badge bg-danger">Cancelado</span>'
    };
    
    return statusMap[status] || `<span class="badge bg-secondary">${status}</span>`;
}

/**
 * Formats currency value
 * @param {number} value - Value to format
 * @returns {string} - Formatted currency string
 */
function formatCurrency(value) {
    return new Intl.NumberFormat('pt-BR', {
        style: 'currency',
        currency: 'BRL'
    }).format(value || 0);
}

/**
 * Formats number with thousands separator
 * @param {number} value - Value to format
 * @returns {string} - Formatted number
 */
function formatNumber(value) {
    return new Intl.NumberFormat('pt-BR').format(value || 0);
}

/**
 * Format date
 * @param {string|Date} date - Date to format
 * @returns {string} - Formatted date
 */
function formatDate(date) {
    if (!date) return '--';
    
    try {
        return new Date(date).toLocaleDateString('pt-BR');
    } catch (e) {
        return '--';
    }
}

/**
 * Truncates text with ellipsis
 * @param {string} text - Text to truncate
 * @param {number} maxLength - Maximum length
 * @returns {string} - Truncated text
 */
function truncateText(text, maxLength) {
    if (!text) return '--';
    return text.length > maxLength ? text.substring(0, maxLength) + '...' : text;
}

/**
 * Show notification toast
 * @param {string} message - Message to display
 * @param {string} type - Notification type (success, error, warning, info)
 * @param {number} duration - Duration in milliseconds
 */
function showNotification(message, type = 'success', duration = 5000) {
    // Define type colors
    const typeClasses = {
        success: 'bg-success text-white',
        error: 'bg-danger text-white',
        warning: 'bg-warning text-dark',
        info: 'bg-info text-dark'
    };
    
    // Get or create toast container
    let toastContainer = document.querySelector('.toast-container');
    
    if (!toastContainer) {
        toastContainer = document.createElement('div');
        toastContainer.className = 'toast-container position-fixed bottom-0 end-0 p-3';
        toastContainer.style.zIndex = '1080';
        document.body.appendChild(toastContainer);
    }
    
    // Create toast element
    const toastID = 'toast-' + Date.now();
    const toastHTML = `
    <div id="${toastID}" class="toast ${typeClasses[type] || typeClasses.info}" role="alert" aria-live="assertive" aria-atomic="true">
        <div class="d-flex">
            <div class="toast-body">
                ${message}
            </div>
            <button type="button" class="btn-close ${type === 'success' || type === 'error' ? 'btn-close-white' : ''} me-2 m-auto" data-bs-dismiss="toast" aria-label="Close"></button>
        </div>
    </div>
    `;
    
    // Add toast to container
    toastContainer.insertAdjacentHTML('beforeend', toastHTML);
    
    // Initialize and show toast
    const toastElement = document.getElementById(toastID);
    const toast = new bootstrap.Toast(toastElement, {
        delay: duration
    });
    
    toast.show();
    
    // Remove toast element when hidden
    toastElement.addEventListener('hidden.bs.toast', function() {
        this.remove();
        
        // Remove container if empty
        if (toastContainer.children.length === 0) {
            toastContainer.remove();
        }
    });
}<|MERGE_RESOLUTION|>--- conflicted
+++ resolved
@@ -503,9 +503,6 @@
             const data = await response.json();
             console.log('Dados recebidos da API veículos:', data);
             const veiculos = data.results || data;
-
-<<<<<<< HEAD
-=======
             if (Array.isArray(veiculos)) {
                 allVeiculos.push(...veiculos);
             }
@@ -519,7 +516,6 @@
 
     fetchAllVeiculos()
         .then(veiculos => {
->>>>>>> 77e95fb4
             if (!Array.isArray(veiculos) || veiculos.length === 0) {
                 showNotification(
                     'Nenhum veículo cadastrado. Cadastre um veículo antes de registrar manutenções.',
