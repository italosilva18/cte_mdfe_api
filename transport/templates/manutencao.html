--- conflicted
+++ resolved
@@ -206,12 +206,12 @@
                                     <option value="">Selecione um veículo</option>
                                     <!-- Opções carregadas dinamicamente pelo JS -->
                                 </select>
-<<<<<<< HEAD
+
                                 <button class="btn btn-outline-primary" type="button" id="novoVeiculoBtn" title="Novo Veículo"
                                         data-bs-toggle="modal" data-bs-target="#addVeiculoModal">
-=======
+
                                 <button class="btn btn-outline-primary" type="button" id="novoVeiculoBtn" data-bs-toggle="modal" data-bs-target="#addVeiculoModal" title="Novo Veículo">
->>>>>>> a591d15f
+
                                     <i class="fas fa-plus"></i>
                                 </button>
                             </div>
