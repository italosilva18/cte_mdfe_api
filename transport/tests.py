--- conflicted
+++ resolved
@@ -2,18 +2,16 @@
 
 from django.urls import reverse
 from django.contrib.auth.models import User
-<<<<<<< HEAD
+
 import os
 import re
 from .models import CTeDocumento, MDFeDocumento
 from .services.parser_cte import parse_cte_completo
 from .services.parser_mdfe import parse_mdfe_completo
-
-=======
 from rest_framework import status
 from rest_framework.test import APITestCase, APIClient
 from rest_framework_simplejwt.tokens import RefreshToken
->>>>>>> ca6938da
+ main
 
 class AuthTests(APITestCase):
     def setUp(self):
@@ -38,7 +36,7 @@
 
     # --- Testes para CurrentUserAPIView (/api/users/me/) ---
     def test_get_current_user_authenticated(self):
-<<<<<<< HEAD
+
         # Login using Django's test client
         logged_in = self.client.login(username=self.user.username, password=self.password)
         self.assertTrue(logged_in)
@@ -139,7 +137,7 @@
         url = reverse("painel-financeiro")
         response = self.client.get(url)
         self.assertEqual(response.status_code, 200)
-=======
+
         """
         Verifica se um usuário autenticado consegue obter seus próprios dados.
         """
@@ -410,4 +408,3 @@
         self.assertEqual(response.status_code, status.HTTP_200_OK)
         self.user.refresh_from_db()
         self.assertEqual(self.user.first_name, 'PatchedViaViewSetMe')
->>>>>>> ca6938da
